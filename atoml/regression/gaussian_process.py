"""Functions to make predictions with Gaussian Processes machine learning."""
from __future__ import absolute_import
from __future__ import division

import numpy as np
from scipy.optimize import minimize, basinhopping
from collections import defaultdict
import functools

from .gpfunctions.log_marginal_likelihood import log_marginal_likelihood
from .gpfunctions.covariance import get_covariance
from .gpfunctions.kernels import kdicts2list, list2kdict
from .gpfunctions.uncertainty import get_uncertainty
from .gpfunctions.default_scale import ScaleData
from atoml.utilities.cost_function import get_error


class GaussianProcess(object):
    """Gaussian processes functions for the machine learning."""

    def __init__(self, train_fp, train_target, kernel_dict, gradients=None,
                 regularization=None, regularization_bounds=(1e-12, None),
                 optimize_hyperparameters=False, scale_optimizer=False,
                 scale_data=False):
        """Gaussian processes setup.

        Parameters
        ----------
        train_fp : list
            A list of training fingerprint vectors.
        train_target : list
            A list of training targets used to generate the predictions.
        kernel_dict : dict
            This dict can contain many other dictionarys, each one containing
            parameters for separate kernels.
            Each kernel dict contains information on a kernel such as:
            -   The 'type' key containing the name of kernel function.
            -   The hyperparameters, e.g. 'scaling', 'lengthscale', etc.
        regularization : float
            The regularization strength (smoothing function) applied to the
            covariance matrix.
        regularization_bounds : tuple
            Optional to change the bounds for the regularization.
        optimize_hyperparameters : boolean
            Optional flag to optimize the hyperparameters.
        scale_optimizer : boolean
            Flag to define if the hyperparameters are log scale for
            optimization.
        scale_data : boolean
            Scale the training and test features as well as target values.
            Default is False.
        """
        # # Perform some sanity checks.
        msg = 'GP must be trained on more than one data point.'
        assert np.shape(train_fp)[0] > 1, msg
        msg = 'The number of data does not match the number of targets.'

        if gradients is None:
            eval_gradients = False

        if gradients is not None:
            eval_gradients = True
            regularization_bounds = (1e-3, 1e3)

        assert np.shape(train_fp)[0] == len(train_target), msg

        _, self.N_D = np.shape(train_fp)
        self.regularization = regularization
        self.gradients = gradients
        self.eval_gradients = eval_gradients
        self.scale_optimizer = scale_optimizer
        self.scale_data = scale_data

        self._prepare_kernels(
            kernel_dict, regularization_bounds=regularization_bounds,
            eval_gradients=eval_gradients
            )

        self.update_data(train_fp, train_target, gradients=self.gradients,
                         scale_optimizer=scale_optimizer)

        if optimize_hyperparameters:
            self.optimize_hyperparameters()

    def predict(self, test_fp, test_target=None, uncertainty=False, basis=None,
                get_validation_error=False, get_training_error=False,
                epsilon=None):
        """Function to perform the prediction on some training and test data.

        Parameters
        ----------
        test_fp : list
            A list of testing fingerprint vectors.
        test_target : list
            A list of the the test targets used to generate the prediction
            errors.
        uncertainty : boolean
            Return data on the predicted uncertainty if True. Default is False.
        basis : function
            Basis functions to assess the reliability of the uncertainty
            predictions. Must be a callable function that takes a list of
            descriptors and returns another list.
        get_validation_error : boolean
            Return the error associated with the prediction on the test set of
            data if True. Default is False.
        get_training_error : boolean
            Return the error associated with the prediction on the training set
            of data if True. Default is False.
        epsilon : float
            Threshold for insensitive error calculation.
        """
        # Perform some sanity checks.
        if get_validation_error:
            msg = 'No test targets provided, can not return validation error.'
            assert test_target is not None, msg

        # Enforce np.array type for test data.
        test_fp = np.asarray(test_fp)
        if self.scale_data:
            test_fp = self.scaling.test(test_fp)
        if test_target is not None:
            test_target = np.asarray(test_target)

        # Store input data.
        data = defaultdict(list)

        # Calculate the covariance between the test and training datasets.
        ktb = get_covariance(kernel_dict=self.kernel_dict, matrix1=test_fp,
                             matrix2=self.train_fp, regularization=None,
                             log_scale=self.scale_optimizer,
                             eval_gradients=self.eval_gradients)

        # Build the list of predictions.
        data['prediction'] = self._make_prediction(ktb=ktb, cinv=self.cinv,
                                                   target=self.train_target)

        # Calculate error associated with predictions on the test data.
        if get_validation_error:
            data['validation_error'] = get_error(prediction=data['prediction'],
                                                 target=test_target,
                                                 epsilon=epsilon)

        # Calculate error associated with predictions on the training data.
        if get_training_error:
            # Calculate the covariance between the training dataset.
            kt_train = get_covariance(
                kernel_dict=self.kernel_dict, matrix1=self.train_fp,
                regularization=None, log_scale=self.scale_optimizer,
                eval_gradients=self.eval_gradients)

            # Calculate predictions for the training data.
            data['train_prediction'] = self._make_prediction(
                ktb=kt_train, cinv=self.cinv, target=self.train_target
                )

            # Calculated the error for the prediction on the training data.
            train_target = self.train_target
            data['training_error'] = get_error(
                prediction=data['train_prediction'], target=train_target,
                epsilon=epsilon
                )

        # Calculate uncertainty associated with prediction on test data.
        if uncertainty:
            data['uncertainty'] = get_uncertainty(
                kernel_dict=self.kernel_dict, test_fp=test_fp,
                reg=self.regularization, ktb=ktb, cinv=self.cinv,
                log_scale=self.scale_optimizer
                )

        if basis is not None:
            data['basis'] = self._fixed_basis(
                train=self.train_fp, test=test_fp, ktb=ktb, cinv=self.cinv,
                target=self.train_target, test_target=test_target, basis=basis,
                epsilon=epsilon
                )

        return data

    def update_data(self, train_fp, train_target, gradients=None,
                    scale_optimizer=False):
        """Update the training matrix, targets and covariance matrix.

        This function assumes that the descriptors in the feature set remain
        the same. That it is just the number of data ponts that is changing.
        For this reason the hyperparameters are not updated, so this update
        process should be fast.

        Parameters
        ----------
        train_fp : list
            A list of training fingerprint vectors.
        train_target : list
            A list of training targets used to generate the predictions.
        scale_optimizer : boolean
            Flag to define if the hyperparameters are log scale for
            optimization.
        """
        # Get the shape of the training dataset.
        d, f = np.shape(train_fp)

        # Perform some sanity checks.
        msg = 'GP must be trained on more than one data point.'
        assert d > 1, msg
        msg = 'It looks like the number of features has changed. Train a new '
        msg += 'model instead of trying to update.'
        assert self.N_D == f

        # Store the training data in the GP, enforce np.array type.
        self.train_fp = np.asarray(train_fp)
        self.train_target = np.asarray(train_target)

        if self.scale_data:
            self.scaling = ScaleData(train_fp, train_target)
            self.train_fp, self.train_target = self.scaling.train()
            if gradients is not None:
                gradients = gradients / (self.scaling.target_data['std'] /
                                         self.scaling.feature_data['std'])
                gradients = np.ravel(gradients)

        if gradients is not None:
            train_target_grad = np.append(self.train_target, gradients)
            self.train_target = np.reshape(train_target_grad,
                                           (np.shape(train_target_grad)[0], 1))

        # Get the Gram matrix on-the-fly if none is suppiled.
        cvm = get_covariance(
            kernel_dict=self.kernel_dict, matrix1=self.train_fp,
            regularization=self.regularization, log_scale=scale_optimizer,
            eval_gradients=self.eval_gradients)

        # Invert the covariance matrix.
        self.cinv = np.linalg.inv(cvm)

    def optimize_hyperparameters(self, global_opt=False, algomin='L-BFGS-B'):
        """Optimize hyperparameters of the Gaussian Process.

        This function assumes that the descriptors in the feature set remain
        the same. Optimization is performed with respect to the log marginal
        likelihood. Optimized hyperparameters are saved in the kernel
        dictionary. Finally, the covariance matrix is updated.

        Parameters
        ----------
        global_opt : boolean
            Flag whether to do basin hopping optimization of hyperparameters.
            Default is False.
        algomin : str
            Define scipy minimizer method to call. Default is L-BFGS-B.
        """
        # Create a list of all hyperparameters.
        theta = kdicts2list(self.kernel_dict, N_D=self.N_D)
        theta = np.append(theta, self.regularization)

        # Define fixed arguments for log_marginal_likelihood
        args = (np.array(self.train_fp), np.array(self.train_target),
                self.kernel_dict, self.scale_optimizer, self.eval_gradients)
        # Optimize
        if not global_opt:
            self.theta_opt = minimize(log_marginal_likelihood, theta,
                                      args=args,
                                      method=algomin,
                                      # options={'disp': True},
                                      bounds=self.bounds)
        else:
            minimizer_kwargs = {'method': algomin, 'args': args,
                                'bounds': self.bounds}
            self.theta_opt = basinhopping(log_marginal_likelihood, theta,
                                          minimizer_kwargs=minimizer_kwargs)

        # Update kernel_dict and regularization with optimized values.
        self.kernel_dict = list2kdict(self.theta_opt['x'][:-1],
                                      self.kernel_dict)
        self.regularization = self.theta_opt['x'][-1]
        # Make a new covariance matrix with the optimized hyperparameters.
        cvm = get_covariance(kernel_dict=self.kernel_dict,
                             matrix1=self.train_fp,
                             regularization=self.regularization,
                             log_scale=self.scale_optimizer,
                             eval_gradients=self.eval_gradients)
        # Invert the covariance matrix.
        self.cinv = np.linalg.inv(cvm)

    def update_gp(self, train_fp=None, train_target=None, kernel_dict=None,
                  scale_optimizer=False, gradients=None,
                  regularization_bounds=(1e-12, None)):
        """Potentially optimize the full Gaussian Process again.

        This alows for the definition of a new kernel as a result of changing
        descriptors in the feature space. Other parts of the model can also be
        changed. The hyperparameters will always be reoptimized.

        Parameters
        ----------
        train_fp : list
            A list of training fingerprint vectors.
        train_target : list
            A list of training targets used to generate the predictions.
        kernel_dict : dict
            This dict can contain many other dictionarys, each one containing
            parameters for separate kernels.
            Each kernel dict contains information on a kernel such as:
            -   The 'type' key containing the name of kernel function.
            -   The hyperparameters, e.g. 'scaling', 'lengthscale', etc.
        scale_optimizer : boolean
            Flag to define if the hyperparameters are log scale for
            optimization.
        regularization_bounds : tuple
            Optional to change the bounds for the regularization.
        """
        if train_fp is not None:
            msg = 'GP must be trained on more than one data point.'
            assert np.shape(train_fp)[0] > 1, msg
            _, self.N_D = np.shape(train_fp)
            self.train_fp = np.asarray(train_fp)

        # Assign flags for gradient evaluation.
        eval_gradients = False
        if gradients is not None:
            eval_gradients = True

        if kernel_dict is not None:
            self._prepare_kernels(
                kernel_dict, regularization_bounds=regularization_bounds,
                eval_gradients=eval_gradients)
        if train_target is not None:
            msg = 'To update the data, both train_fp and train_target must be '
            msg += 'defined.'
            assert train_fp is not None, msg
            self.update_data(train_fp, train_target, gradients,
                             scale_optimizer)

        self.optimize_hyperparameters()

    def _prepare_kernels(self, kernel_dict, regularization_bounds,
                         eval_gradients):
        """Format kernel_dictionary and stores bounds for optimization.

        Parameters
        ----------
        kernel_dict : dict
            Dictionary containing all information for the kernels.
        regularization_bounds : tuple
            Optional to change the bounds for the regularization.
        """
        kdict = kernel_dict
        bounds = ()
        for key in kdict:
            if 'features' in kdict[key]:
                N_D = len(kdict[key]['features'])
            else:
                N_D = self.N_D
            if 'scaling' in kdict[key]:
                if 'scaling_bounds' in kdict[key]:
                    bounds += kdict[key]['scaling_bounds']
                else:
                    if eval_gradients:
                        bounds += ((1e-6, 1e6),)
                    else:
                        bounds += ((0, None),)
            if 'd_scaling' in kdict[key]:
                d_scaling = kdict[key]['d_scaling']
                if type(d_scaling) is float or type(d_scaling) is int:
                    kernel_dict[key]['d_scaling'] = np.zeros(N_D,) + d_scaling
                if 'bounds' in kdict[key]:
                    bounds += kdict[key]['bounds']
                else:
<<<<<<< HEAD
                    if eval_gradients:
                        bounds += ((1e-6, 1e6),) * N_D
                    else:
                        bounds += ((0, None),) * N_D
            if 'width' in kdict[key]:
=======
                    bounds += ((0, None),) * N_D
            if 'width' in kdict[key] and kdict[key]['type'] != 'linear':
>>>>>>> 216c96d6
                theta = kdict[key]['width']
                if type(theta) is float or type(theta) is int:
                    kernel_dict[key]['width'] = np.zeros(N_D,) + theta
                if 'bounds' in kdict[key]:
                    bounds += kdict[key]['bounds']
                else:
                    if eval_gradients:
                        bounds += ((1e-6, 1e6),) * N_D
                    else:
                        bounds += ((1e-12, 1e12),) * N_D
            elif 'hyperparameters' in kdict[key]:
                theta = kdict[key]['hyperparameters']
                if type(theta) is float or type(theta) is int:
                    kernel_dict[key]['hyperparameters'] = (np.zeros(N_D,) +
                                                           theta)
                if 'bounds' in kdict[key]:
                    bounds += kdict[key]['bounds']
                else:
                    if eval_gradients:
                        bounds += ((1e-6, 1e6),) * N_D
                    else:
                        bounds += ((1e-12, 1e12),) * N_D
            elif 'theta' in kdict[key]:
                theta = kdict[key]['theta']
                if type(theta) is float or type(theta) is int:
                    kernel_dict[key]['hyperparameters'] = (np.zeros(N_D,) +
                                                           theta)
                if 'bounds' in kdict[key]:
                    bounds += kdict[key]['bounds']
                else:
                    if eval_gradients:
                        bounds += ((1e-6, 1e6),) * N_D
                    else:
                        bounds += ((1e-12, 1e12),) * N_D
            elif kdict[key]['type'] == 'quadratic':
                bounds += ((1, None), (0, None),)
            elif kdict[key]['type'] == 'constant':
                theta = kdict[key]['const']
                if 'bounds' in kdict[key]:
                    bounds += kdict[key]['bounds']
                else:
                    if eval_gradients:
                        bounds += ((1e-6, 1e6),)
                    else:
                        bounds += ((0, None),)
            elif 'bounds' in kdict[key]:
                bounds += kdict[key]['bounds']
        self.kernel_dict = kernel_dict
        # Bounds for the regularization
        bounds += (regularization_bounds,)
        self.bounds = bounds

    def _make_prediction(self, ktb, cinv, target):
        """Function to make the prediction.

        Parameters
        ----------
        ktb : array
            Covariance matrix between test and training data.
        cinv : array
            Inverted Gram matrix, covariance between training data.
        target : list
            The target values for the training data.

        Returns
        -------
        pred : list
            The predictions for the test data.
        """
        # Form list of the actual predictions.
        alpha = functools.reduce(np.dot, (cinv, target))

        pred = functools.reduce(np.dot, (ktb, alpha))

        if self.scale_data:
            pred = self.scaling.rescale(pred)

        return pred

    def _fixed_basis(self, test, train, basis, ktb, cinv, target, test_target,
                     epsilon):
        """Function to apply fixed basis.

        Returns
        -------
            Predictions gX on the residual.
        """
        data = defaultdict(list)
        # Calculate the K(X*,X*) covariance matrix.
        ktest = get_covariance(
            kernel_dict=self.kernel_dict, matrix1=test, regularization=None,
            log_scale=self.scale_optimizer, eval_gradients=self.eval_gradients)

        # Form H and H* matrix, multiplying X by basis.
        train_matrix = np.asarray([basis(i) for i in train])
        test_matrix = np.asarray([basis(i) for i in test])

        # Calculate R.
        r = test_matrix - ktb.dot(cinv.dot(train_matrix))

        # Calculate beta.
        b1 = np.linalg.inv(train_matrix.T.dot(cinv.dot(train_matrix)))
        b2 = np.asarray(target).dot(cinv.dot(train_matrix))
        beta = b1.dot(b2)

        # Form the covariance function based on the residual.
        covf = ktest - ktb.dot(cinv.dot(ktb.T))
        gca = train_matrix.T.dot(cinv.dot(train_matrix))
        data['g_cov'] = covf + r.dot(np.linalg.inv(gca).dot(r.T))

        # Do prediction accounting for basis.
        data['gX'] = self._make_prediction(ktb=ktb, cinv=cinv, target=target) \
            + beta.dot(r.T)

        # Calculated the error for the residual prediction on the test data.
        if test_target is not None:
            data['validation_error'] = get_error(prediction=data['gX'],
                                                 target=test_target,
                                                 epsilon=epsilon)

        return data<|MERGE_RESOLUTION|>--- conflicted
+++ resolved
@@ -365,16 +365,11 @@
                 if 'bounds' in kdict[key]:
                     bounds += kdict[key]['bounds']
                 else:
-<<<<<<< HEAD
                     if eval_gradients:
                         bounds += ((1e-6, 1e6),) * N_D
                     else:
                         bounds += ((0, None),) * N_D
-            if 'width' in kdict[key]:
-=======
-                    bounds += ((0, None),) * N_D
             if 'width' in kdict[key] and kdict[key]['type'] != 'linear':
->>>>>>> 216c96d6
                 theta = kdict[key]['width']
                 if type(theta) is float or type(theta) is int:
                     kernel_dict[key]['width'] = np.zeros(N_D,) + theta
