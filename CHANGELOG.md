<<<<<<< HEAD
# Version 0.2.3 (February 2018)

-   Added a parallel version of the greedy feature selection. **Python3 only!**
-   Updated the k-fold cross-validation function to handle features and targets
explicitly.

# Version 0.2.2 (February 2018)
=======
# Version 0.3.0 (February 2018)
>>>>>>> 9d1967b3

-   Update the fingerprint generator functions so there is now a `FeatureGenerator` class that wraps round all type specific generators.
-   Feature generation can now be performed in parallel, setting `nprocs` variable in the `FeatureGenerator` class. **Python3 only!**
-   Add better handling when passing variable length/composition data objects to the feature generators.
-   More acquisition functions added.
-   Penalty functions added.
-   Started adding a general api for ASE.
-   Added some more test and changed the way test are called/handled.
-   A number of minor bugs have been fixed.

# Version 0.2.1 (February 2018)

-   Update functions to compile features allowing for variable length of atoms objects.
-   Added some tutorials for hierarchy cross-validation and prediction on organic molecules.

# Version 0.2.0 (January 2018)

-   Gradients added to hyperparameter optimization.
-   More features added to the adsorbate fingerprint generator.
-   Acquisition function structure updated. Added new functions.
-   Add some standardized input/output functions to save and load models.
-   The kernel setup has been made more modular.
-   Better test coverage, the tests have also been optimized for speed.
-   Better CI configuration. The new method is much faster and more flexible.
-   Added Dockerfile and appropriate documentation in the README and CONTRIBUTING guidelines.
-   A number of minor bugs have been fixed.

# Version 0.1.0 (December 2017)

-   The first stable version of the code base!
-   For those that used the precious development version, there are many big changes in the way the code is structured. Most scripts will need to be rewritten.
-   A number of minor bugs have been fixed.<|MERGE_RESOLUTION|>--- conflicted
+++ resolved
@@ -1,14 +1,10 @@
-<<<<<<< HEAD
-# Version 0.2.3 (February 2018)
+# Version 0.3.1 (February 2018)
 
 -   Added a parallel version of the greedy feature selection. **Python3 only!**
 -   Updated the k-fold cross-validation function to handle features and targets
 explicitly.
 
-# Version 0.2.2 (February 2018)
-=======
 # Version 0.3.0 (February 2018)
->>>>>>> 9d1967b3
 
 -   Update the fingerprint generator functions so there is now a `FeatureGenerator` class that wraps round all type specific generators.
 -   Feature generation can now be performed in parallel, setting `nprocs` variable in the `FeatureGenerator` class. **Python3 only!**
