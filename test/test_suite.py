--- conflicted
+++ resolved
@@ -6,6 +6,7 @@
 import test_data_setup as ds
 import test_feature_base as fb
 import test_ads_fp_gen as afp
+import test_bulk_fp_gen as bfp
 import test_scale as st
 import test_data_clean as dc
 import test_feature_optimization as ft
@@ -15,14 +16,9 @@
 import test_acquisition as ta
 import test_io as tio
 import test_lml_optimizer as lo
-<<<<<<< HEAD
 import test_ase_api as taa
 import test_learning_curve as tlc
 
-=======
-import test_ads_fp_gen as afp
-import test_bulk_fp_gen as bfp
->>>>>>> b4856dae
 from common import get_data
 
 warnings.filterwarnings("ignore")
