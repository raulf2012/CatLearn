# -*- coding: utf-8 -*-
"""
Created on Fri Nov 18 14:30:20 2016

@author: mhangaard



"""
from __future__ import print_function

<<<<<<< HEAD
from atoml.fingerprint_setup import return_fpv, get_combined_descriptors
from atoml.adsorbate_fingerprint import AdsorbateFingerprintGenerator
import numpy as np

fpv_train = AdsorbateFingerprintGenerator(mols='mol.db',
                                          bulks='ref_bulks_k24.db',
                                          slabs='example.db')
# fpv_new = AdsorbateFingerprintGenerator(mols='mol.db',
#                                        bulks='ref_bulks_k24.db')

# training and validation data
train_cand = fpv_train.db2surf_info()  # fname='metals.db',
#                                    selection=['Al=0', 'series=H', 'layers=5',
#                                               'facet=1x1x1', 'kpts=4x6',
#                                               'PW=500', 'PSP=gbrv1.5pbe'])
print(len(train_cand), 'training candidates')

# test data (no Ef)
# new_cand = fpv_new.db2atoms_info(fname='input_mslab.db',
#                                 selection=['id>400', 'Al=0', 'series=H',
#                                            'layers=5', 'facet=1x1x1',
#                                            'supercell=3x2'])
# print(len(new_cand), 'new candidates')
=======
import numpy as np

from atoml.fingerprint_setup import (get_fpv, return_fpv,
                                     get_combined_descriptors)
from atoml.adsorbate_fingerprint import AdsorbateFingerprintGenerator
>>>>>>> aafdb80b

fpv_train = AdsorbateFingerprintGenerator(moldb='mol.db',
                                          bulkdb='ref_bulks_k24.db',
                                          slabs='example.db')

<<<<<<< HEAD
# print('Removing outliers')
# Remove outliers greater than two standard deviations from the median.
# all_cand = remove_outliers(candidates=all_cand, con=1.4826, dev=2.,
#                           key='Ef')
=======
# Training and validation data.
train_cand = fpv_train.db2adds_info('example.db', selection=['series!=slab',
                                                             'id<17'])
print(len(train_cand), 'training candidates')
>>>>>>> aafdb80b

train_fpv = [
    fpv_train.primary_addatom,
    fpv_train.primary_adds_nn,
    fpv_train.Z_add,
    fpv_train.adds_sum,
    fpv_train.primary_surfatom,
    fpv_train.primary_surf_nn,
    fpv_train.elemental_dft_properties,
    fpv_train.randomfpv
    ]

<<<<<<< HEAD
# new_fpv = [
#    fpv_new.primary_addatom,
#    fpv_new.primary_adds_nn,
#    fpv_new.Z_add,
#    fpv_new.adds_sum,
#    fpv_new.primary_surfatom,
#    fpv_new.primary_surf_nn,
#    fpv_new.elemental_dft_properties,
#    fpv_new.randomfpv
#    ]

L_F = get_combined_descriptors(train_fpv)
print(L_F, len(L_F))

# new_L_F = get_combined_descriptors(new_fpv)
# print(new_L_F, len(new_L_F))

# assert np.all( L_F == new_L_F )

print('Getting fingerprint vectors')
# new_fpm = get_combined_fpv(new_cand, new_fpv)
# assert len(L_F) == np.shape(new_fpm)[1]
# print(np.shape(new_fpm))
# np.savetxt('fpm_predict.txt', new_fpm) #, header=' '.join(L_F))

=======
L_F = get_combined_descriptors(train_fpv)
print(L_F, len(L_F))

print('Getting fingerprint vectors')
>>>>>>> aafdb80b
cfpv = return_fpv(train_cand, train_fpv)
y = return_fpv(train_cand, fpv_train.get_Ef, use_prior=False)
print(np.shape(y))
fpm = np.hstack([cfpv, np.vstack(y)])
print(np.shape(fpm))
<<<<<<< HEAD
np.savetxt('fpm.txt', fpm)  # , header=' '.join(L_F
=======
np.savetxt('fpm.txt', fpm)

fpv_predict = AdsorbateFingerprintGenerator(moldb='mol.db',
                                            bulkdb='ref_bulks_k24.db',
                                            slabs='predict.db')
predict_cand = fpv_predict.db2adds_info('example.db',
                                        selection=['series!=slab',
                                                   'id>=17'])
cfpv_new = return_fpv(train_cand, train_fpv)
np.savetxt('fpm_predict.txt', cfpv_new)
>>>>>>> aafdb80b
<|MERGE_RESOLUTION|>--- conflicted
+++ resolved
@@ -9,53 +9,20 @@
 """
 from __future__ import print_function
 
-<<<<<<< HEAD
-from atoml.fingerprint_setup import return_fpv, get_combined_descriptors
-from atoml.adsorbate_fingerprint import AdsorbateFingerprintGenerator
-import numpy as np
-
-fpv_train = AdsorbateFingerprintGenerator(mols='mol.db',
-                                          bulks='ref_bulks_k24.db',
-                                          slabs='example.db')
-# fpv_new = AdsorbateFingerprintGenerator(mols='mol.db',
-#                                        bulks='ref_bulks_k24.db')
-
-# training and validation data
-train_cand = fpv_train.db2surf_info()  # fname='metals.db',
-#                                    selection=['Al=0', 'series=H', 'layers=5',
-#                                               'facet=1x1x1', 'kpts=4x6',
-#                                               'PW=500', 'PSP=gbrv1.5pbe'])
-print(len(train_cand), 'training candidates')
-
-# test data (no Ef)
-# new_cand = fpv_new.db2atoms_info(fname='input_mslab.db',
-#                                 selection=['id>400', 'Al=0', 'series=H',
-#                                            'layers=5', 'facet=1x1x1',
-#                                            'supercell=3x2'])
-# print(len(new_cand), 'new candidates')
-=======
 import numpy as np
 
 from atoml.fingerprint_setup import (get_fpv, return_fpv,
                                      get_combined_descriptors)
 from atoml.adsorbate_fingerprint import AdsorbateFingerprintGenerator
->>>>>>> aafdb80b
 
 fpv_train = AdsorbateFingerprintGenerator(moldb='mol.db',
                                           bulkdb='ref_bulks_k24.db',
                                           slabs='example.db')
 
-<<<<<<< HEAD
-# print('Removing outliers')
-# Remove outliers greater than two standard deviations from the median.
-# all_cand = remove_outliers(candidates=all_cand, con=1.4826, dev=2.,
-#                           key='Ef')
-=======
 # Training and validation data.
 train_cand = fpv_train.db2adds_info('example.db', selection=['series!=slab',
                                                              'id<17'])
 print(len(train_cand), 'training candidates')
->>>>>>> aafdb80b
 
 train_fpv = [
     fpv_train.primary_addatom,
@@ -68,46 +35,15 @@
     fpv_train.randomfpv
     ]
 
-<<<<<<< HEAD
-# new_fpv = [
-#    fpv_new.primary_addatom,
-#    fpv_new.primary_adds_nn,
-#    fpv_new.Z_add,
-#    fpv_new.adds_sum,
-#    fpv_new.primary_surfatom,
-#    fpv_new.primary_surf_nn,
-#    fpv_new.elemental_dft_properties,
-#    fpv_new.randomfpv
-#    ]
-
-L_F = get_combined_descriptors(train_fpv)
-print(L_F, len(L_F))
-
-# new_L_F = get_combined_descriptors(new_fpv)
-# print(new_L_F, len(new_L_F))
-
-# assert np.all( L_F == new_L_F )
-
-print('Getting fingerprint vectors')
-# new_fpm = get_combined_fpv(new_cand, new_fpv)
-# assert len(L_F) == np.shape(new_fpm)[1]
-# print(np.shape(new_fpm))
-# np.savetxt('fpm_predict.txt', new_fpm) #, header=' '.join(L_F))
-
-=======
 L_F = get_combined_descriptors(train_fpv)
 print(L_F, len(L_F))
 
 print('Getting fingerprint vectors')
->>>>>>> aafdb80b
 cfpv = return_fpv(train_cand, train_fpv)
 y = return_fpv(train_cand, fpv_train.get_Ef, use_prior=False)
 print(np.shape(y))
 fpm = np.hstack([cfpv, np.vstack(y)])
 print(np.shape(fpm))
-<<<<<<< HEAD
-np.savetxt('fpm.txt', fpm)  # , header=' '.join(L_F
-=======
 np.savetxt('fpm.txt', fpm)
 
 fpv_predict = AdsorbateFingerprintGenerator(moldb='mol.db',
@@ -117,5 +53,4 @@
                                         selection=['series!=slab',
                                                    'id>=17'])
 cfpv_new = return_fpv(train_cand, train_fpv)
-np.savetxt('fpm_predict.txt', cfpv_new)
->>>>>>> aafdb80b
+np.savetxt('fpm_predict.txt', cfpv_new)