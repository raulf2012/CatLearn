--- conflicted
+++ resolved
@@ -22,11 +22,7 @@
 
 fpm_predict0 = np.genfromtxt('fpm_predict.txt')
 
-<<<<<<< HEAD
-indexes = [14, 2, 1, 9]  # feature indexes
-=======
 indexes = [6, 7, 16, 11]  # feature indexes
->>>>>>> aafdb80b
 
 fpm_train = fpm_train0[:, indexes]
 fpm_predict = fpm_predict0[:, indexes]
@@ -49,12 +45,4 @@
 y = output['prediction']
 
 predicted_fpm = np.hstack([fpm_predict0, np.vstack(y)])
-<<<<<<< HEAD
-
-# print(y)
-i = np.argmin(y)
-print(fpm_predict0[i])[int(argv[1])]
-# np.savetxt('prediction.txt', predicted_fpm)
-=======
-np.savetxt('prediction.txt', predicted_fpm)
->>>>>>> aafdb80b
+np.savetxt('prediction.txt', predicted_fpm)